name = "RogueLearning"
uuid = "d932af0e-0638-411f-8110-81bfd6ac6059"
authors = ["Rasmus Hoier <rasmasmus@gmail.com> and contributors"]
version = "0.1.0"

[deps]
ChainRulesCore = "d360d2e6-b24c-11e9-a2a3-2a2ae2dbcce4"
Flux = "587475ba-b771-5e3f-ad9e-33799f191a9c"
NNlib = "872c559c-99b0-510c-b3b7-b6c96a88d5cd"
Zygote = "e88e6eb3-aa80-5325-afca-941959d7151f"

[compat]
<<<<<<< HEAD
Zygote = "0.6"
=======
ChainRulesCore = "1"
NNlib = "0.8"
>>>>>>> 582c7efe
julia = "1.6"

[extras]
Test = "8dfed614-e22c-5e08-85e1-65c5234f0b40"

[targets]
test = ["Test"]<|MERGE_RESOLUTION|>--- conflicted
+++ resolved
@@ -10,12 +10,9 @@
 Zygote = "e88e6eb3-aa80-5325-afca-941959d7151f"
 
 [compat]
-<<<<<<< HEAD
 Zygote = "0.6"
-=======
 ChainRulesCore = "1"
 NNlib = "0.8"
->>>>>>> 582c7efe
 julia = "1.6"
 
 [extras]
