--- conflicted
+++ resolved
@@ -10,13 +10,10 @@
 Zygote = "e88e6eb3-aa80-5325-afca-941959d7151f"
 
 [compat]
-<<<<<<< HEAD
 Flux = "0.12"
-=======
 Zygote = "0.6"
 ChainRulesCore = "1"
 NNlib = "0.8"
->>>>>>> ae3393ba
 julia = "1.6"
 
 [extras]
