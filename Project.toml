name = "RogueLearning"
uuid = "d932af0e-0638-411f-8110-81bfd6ac6059"
authors = ["Rasmus Hoier <rasmasmus@gmail.com> and contributors"]
version = "0.1.0"

[deps]
ChainRulesCore = "d360d2e6-b24c-11e9-a2a3-2a2ae2dbcce4"
Flux = "587475ba-b771-5e3f-ad9e-33799f191a9c"
NNlib = "872c559c-99b0-510c-b3b7-b6c96a88d5cd"
Zygote = "e88e6eb3-aa80-5325-afca-941959d7151f"

[compat]
<<<<<<< HEAD
ChainRulesCore = "1"
=======
NNlib = "0.8"
>>>>>>> f3f6ee28
julia = "1.6"

[extras]
Test = "8dfed614-e22c-5e08-85e1-65c5234f0b40"

[targets]
test = ["Test"]<|MERGE_RESOLUTION|>--- conflicted
+++ resolved
@@ -10,11 +10,8 @@
 Zygote = "e88e6eb3-aa80-5325-afca-941959d7151f"
 
 [compat]
-<<<<<<< HEAD
 ChainRulesCore = "1"
-=======
 NNlib = "0.8"
->>>>>>> f3f6ee28
 julia = "1.6"
 
 [extras]
